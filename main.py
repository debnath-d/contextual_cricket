import json
import re
from pathlib import Path

import numpy as np
import pandas as pd
from tqdm import tqdm

<<<<<<< HEAD
def new_function():
    pass
=======
np.set_printoptions(precision=3, suppress=True)

>>>>>>> fcef0f01

def get_matches_index_from_year_data(data_dir: Path):
    data = []
    for year in range(2001, 2026):
        readme_path = data_dir / f"{year}_male_json/README.txt"
        # data = pd.read_csv(readme_path, delimiter=" - ")
        if readme_path.exists():
            with readme_path.open() as file:
                content = file.readlines()
                data.extend(
                    line.strip().split(" - ")
                    for line in content
                    if line.startswith(f"{year}-")
                )
        else:
            print(f"README.txt not found for year {year}")
    df = pd.DataFrame(
        data, columns=["date", "level", "format", "gender", "id", "teams"]
    )
    df = df.loc[lambda x: x["level"] == "international"]
    df[["team1", "team2"]] = df["teams"].str.split(" vs ", expand=True).to_numpy()
    df["date"] = pd.to_datetime(df["date"])
    # print(df.head())
    return df.drop(columns=["level", "gender", "teams"])


def get_matches_index(data_dir: Path):
    readme_path = data_dir / "README.txt"
    with readme_path.open() as file:
        lines = file.readlines()
        data = (
            line.strip().split(" - ")
            for line in lines
            if bool(re.match(r"^\d{4}-\d{2}-\d{2}", line))
        )
    df = pd.DataFrame(
        data, columns=["date", "level", "format", "gender", "id", "teams"]
    )
    df = df.loc[lambda x: x["level"] == "international"]
    df[["team1", "team2"]] = df["teams"].str.split(" vs ", expand=True).to_numpy()
    df["date"] = pd.to_datetime(df["date"])
    df["id"] = df["id"].astype(int)
    # print(df.head())
    return (
        df.drop(columns=["level", "format", "gender", "teams"])
        .sort_values(by="date")
        .reset_index(drop=True)
        .sort_index(axis="columns")
    )


def construct_dataframes(data_dir: Path, save_dir: Path = None):
    if save_dir is not None:
        save_dir.mkdir(parents=True, exist_ok=True)

    index = get_matches_index(data_dir=data_dir)
    player_registry = pd.Series([])
    {}.get("id")
    print(index.head())
    data = []
    for match_id in tqdm(index["id"].to_numpy()):
        overs_data = []
        filepath = data_dir / f"{match_id}.json"
        # print(f"{filepath} is file: {filepath.is_file()}")
        with open(filepath) as file:
            json_data = json.load(file)
        for innings, innings_data in enumerate(json_data["innings"]):
            for over in innings_data["overs"]:
                df = pd.json_normalize(over["deliveries"]).reset_index(names="ball")
                df["innings"] = innings
                df["over"] = over["over"]
                overs_data.append(df)
        df = pd.concat(overs_data).reset_index(drop=True)
        if "wickets" in df.columns:
            df = df.join(
                df.loc[df["wickets"].notna(), "wickets"]
                .apply(
                    lambda x: {
                        "dismissal_type": x[0].get("kind"),
                        "player_out": x[0].get("player_out"),
                        "fielder": x[0].get("fielders")[0].get("name")
                        if x[0].get("fielders")
                        else np.nan,
                    }
                )
                .apply(pd.Series)
            ).drop(columns="wickets")

        registry = pd.Series(json_data["info"]["registry"]["people"])
        player_registry = pd.concat(
            [player_registry, pd.Series(registry.index, index=registry)]
        )
        for col in df.columns.intersection(
            ["batter", "bowler", "non_striker", "player_out", "fielder"]
        ):
            df[col] = registry.reindex(df[col]).to_numpy()
            # df[f"{col}_id"] = registry.reindex(df[col]).to_numpy()

        df["match_id"] = match_id
        data.append(df)
        # break
    df = pd.concat(data, ignore_index=True).sort_index(axis="columns")
    cols = df.columns[df.columns.str.contains("review|replacement")]
    if save_dir is not None:
        index.to_feather(save_dir / "index.feather")
        player_registry[~player_registry.index.duplicated(keep="last")].to_frame(
            "player"
        ).to_feather(save_dir / "player_registry.feather")
        df.drop(columns=cols).to_feather(save_dir / "data.feather")


def normalize_runs(df: pd.DataFrame, runs_col: str):
    mean_std = (
        df.pivot_table(
            index="match_id",
            values=runs_col,
            aggfunc={runs_col: ["mean", "std"]},
        )
        .reindex(df["match_id"])
        .set_axis(df.index)
    )
    norm_runs = (df[runs_col] - mean_std["mean"]) / mean_std["std"]
    return norm_runs


def calculate_weights(df: pd.DataFrame, index: pd.DataFrame):
    discount_factor = 0.999
    dates = index["date"].drop_duplicates().rename(None)
    k = (dates.iloc[0] - dates).dt.days.to_numpy().reshape(-1, 1)

    mask = np.triu(np.ones((len(dates), len(dates)), dtype=bool))

    weights = pd.DataFrame(
        discount_factor**k * mask,
        index=dates,
        columns=dates,
    )

    return weights.reindex(index["date"]).set_axis(index["id"])


def analyze_batsmen(df: pd.DataFrame, runs_col: str, weights: pd.DataFrame = None):
    if weights is None:
        weights = pd.Series(1, index=df.match_id.drop_duplicates())

    runs = df.pivot_table(
        columns="match_id",
        index="batter",
        values=runs_col,
        aggfunc={runs_col: ["sum", "count"]},
        fill_value=0,
    )
    wickets = df.pivot_table(
        columns="match_id",
        index="player_out",
        aggfunc={"player_out": "count"},
        fill_value=0,
    )["player_out"]
    wickets[weights.index.difference(wickets.columns)] = 0

    runs_weighted = runs["sum"] @ weights
    balls_weighted = runs["count"] @ weights
    wickets_weighted = wickets @ weights
    average = runs_weighted / wickets_weighted
    strike_rate = runs_weighted / balls_weighted

    return average, strike_rate


def analyze_data(data_dir: Path):
    df = pd.read_feather(data_dir / "data.feather")
    index = pd.read_feather(data_dir / "index.feather")
    registry = pd.read_feather(data_dir / "player_registry.feather")["player"]

    df["runs.norm"] = normalize_runs(df=df, runs_col="runs.total")
    weights = calculate_weights(df=df, index=index)
    avg, sr = analyze_batsmen(df, runs_col="runs.norm", weights=weights)
    avg.index = avg.index.map(registry)
    sr.index = sr.index.map(registry)

    print(avg.loc["V Kohli"]["2022"])
    print(sr.loc["V Kohli"]["2022"])

    return


def main():
    paths = [
        Path("/", "home", "om", "Files", "cricsheet.org", "t20s_male_json"),
        Path("/", "storage2", "Files", "cricsheet.org", "t20s_male_json"),
        Path("/","home","om","Downloads","t20s_male_json"),
    ]
    for path in paths:
        if path.exists():
            data_dir = path
            break
    else:
        print("No valid data directory found.")
        return
    
    # return
    # construct_dataframes(
    #     data_dir=data_dir,
    #     save_dir=data_dir.parent / "data",
    # )
    analyze_data(data_dir=data_dir.parent / "data")


if __name__ == "__main__":
    main()<|MERGE_RESOLUTION|>--- conflicted
+++ resolved
@@ -6,13 +6,8 @@
 import pandas as pd
 from tqdm import tqdm
 
-<<<<<<< HEAD
-def new_function():
-    pass
-=======
 np.set_printoptions(precision=3, suppress=True)
 
->>>>>>> fcef0f01
 
 def get_matches_index_from_year_data(data_dir: Path):
     data = []
